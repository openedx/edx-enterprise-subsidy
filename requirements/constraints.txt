--- conflicted
+++ resolved
@@ -17,9 +17,6 @@
 # django-simple-history>3.4.0 for this repo... we were not concerned about migration issues
 django-simple-history>=3.4.0,<3.5.0
 
-<<<<<<< HEAD
-# For python greater than 3.9 backports.zoneinfo causing failures
-=======
+
 # For python greater than or equal to 3.9 backports.zoneinfo causing failures
->>>>>>> ca219c4c
 backports.zoneinfo;python_version<"3.9"