--- conflicted
+++ resolved
@@ -93,11 +93,7 @@
     #   -r requirements/validation.txt
     #   python3-openid
     #   social-auth-core
-<<<<<<< HEAD
-diff-cover==9.1.0
-=======
 diff-cover==9.1.1
->>>>>>> 4099cbfb
     # via -r requirements/dev.in
 dill==0.3.8
     # via
@@ -256,11 +252,7 @@
     #   edx-event-bus-kafka
 factory-boy==3.3.1
     # via -r requirements/validation.txt
-<<<<<<< HEAD
-faker==26.0.0
-=======
 faker==28.0.0
->>>>>>> 4099cbfb
     # via
     #   -r requirements/validation.txt
     #   factory-boy
@@ -450,11 +442,7 @@
     #   edx-drf-extensions
     #   edx-rest-api-client
     #   social-auth-core
-<<<<<<< HEAD
-pylint==3.2.5
-=======
 pylint==3.2.6
->>>>>>> 4099cbfb
     # via
     #   -r requirements/validation.txt
     #   edx-lint
@@ -533,11 +521,7 @@
     # via
     #   -r requirements/validation.txt
     #   twine
-<<<<<<< HEAD
-redis==5.0.7
-=======
 redis==5.0.8
->>>>>>> 4099cbfb
     # via
     #   -r requirements/validation.txt
     #   openedx-ledger
@@ -556,6 +540,7 @@
     #   requests-toolbelt
     #   responses
     #   slumber
+    
     #   social-auth-core
     #   twine
 requests-oauthlib==2.0.0
